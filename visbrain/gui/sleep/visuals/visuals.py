"""Visual objects of sleep module.

This file contains and initialize visual objects (channel plot, spectrogram,
hypnogram, indicator, shortcuts)
"""
import numpy as np
import scipy.signal as scpsig
import itertools
import logging

from vispy import scene
import vispy.visuals.transforms as vist

from .marker import Markers
from visbrain.utils import (color2vb, PrepareData, cmap_to_glsl)
from visbrain.utils.sleep.event import _index_to_events
from visbrain.visuals import TopoMesh, TFmapsMesh
from visbrain.config import PROFILER

logger = logging.getLogger('visbrain')

__all__ = ("Visuals")


"""
###############################################################################
# OBJECTS
###############################################################################
Classes below are used to create visual objects, display on sevral canvas :
- ChannelPlot : plot data (one signal per channel)
- Spectrogram : on a specific channel
- Hypnogram : sleep stages (can be optional)
"""


class Detection(object):
    """Create a detection object."""

    def __init__(self, channels, time, spincol=None, remcol=None,
                 kccol=None, swcol=None, peakcol=None, mtcol=None,
                 spinsym=None, remsym=None, kcsym=None, swsym=None,
                 peaksym=None, mtsym=None, parent=None, parent_hyp=None):
        """Init."""
        self.items = ['Spindles', 'REM', 'K-complexes', 'Slow waves', 'Peaks',
                      'Muscle twitches']
        self.chans = channels
        self.dict = {}
        self.line = {}
        self.peaks = {}
        self.seg = {}
        col = {'Spindles': spincol, 'REM': remcol, 'K-complexes': kccol,
               'Slow waves': swcol, 'Peaks': peakcol, 'Muscle twitches': mtcol}
        sym = {'Spindles': spinsym, 'REM': remsym, 'K-complexes': kcsym,
               'Slow waves': swsym, 'Peaks': peaksym, 'Muscle twitches': mtsym}
        self.time = time
        self.hyp = Markers(parent=parent_hyp)
        self.hyp.set_gl_state('translucent')
        for num, k in enumerate(self):
            self[k] = {'index': np.array([]), 'color': col[k[1]],
                       'connect': np.array([]), 'sym': sym[k[1]]}
            par = parent[self.chans.index(k[0])]
            if k[1] != 'Peaks':
                self.line[k] = scene.visuals.Line(method='gl', parent=par,
                                                  color=col[k[1]])
                self.line[k].set_gl_state('translucent')
            else:
                pos = np.full((1, 3), -10., dtype=np.float32)
                self.peaks[k] = Markers(pos=pos, parent=par,
                                        face_color=col[k[1]])
                self.peaks[k].set_gl_state('translucent')

    def __iter__(self):
        it = itertools.product(self.chans, self.items)
        for k in it:
            yield k

    def __bool__(self):
        return any([bool(self[k]['index'].size) for k in self])

    def __setitem__(self, key, value):
        self.dict[key] = value

    def __getitem__(self, key):
        return self.dict[key]

    def build_line(self, data):
        """Build detections reports.

        Parameters
        ----------
        data : array_like
            Data vector for a spcefic channel.
        """
        for num, k in enumerate(self):
            if self[k]['index'].size:
                # Get the channel number :
                nb = self.chans.index(k[0])
                # Send data :
                if k[1] == 'Peaks':
                    # Get index and channel number :
                    index = self[k]['index'][:, 0]
                    z = np.full(len(index), 2., dtype=np.float32)
                    pos = np.vstack((self.time[index], data[nb, index], z)).T
                    self.peaks[k].set_data(pos=pos, edge_width=0.,
                                           face_color=self[k]['color'])
                else:
                    # Get index and channel number :
                    index = _index_to_events(self[k]['index'])
                    z = np.full(index.shape, 2., dtype=np.float32)
                    # Build position vector :
                    pos = np.vstack((self.time[index], data[nb, index], z)).T
                    # Build connections :
                    connect = np.gradient(index) == 1.
                    connect[0], connect[-1] = True, False
                    self.line[k].set_data(pos=pos, width=4., connect=connect)

    def build_hyp(self, chan, types):
        """Build hypnogram report.

        Parameters
        ----------
        chan : str
            String name of the channel.
        types : str
            String name of the detection type.
        """
        # Get index :
        index = self[(chan, types)]['index']
        # Get only starting points :
        start = index[:, 0]
        y = np.full_like(start, 1.5, dtype=float)
        z = np.full_like(start, -2., dtype=float)
        pos = np.vstack((self.time[start], y, z)).T
        # Set hypnogram data :
        self.hyp.set_data(pos=pos, symbol=self[(chan, types)]['sym'],
                          face_color=self[(chan, types)]['color'],
                          edge_width=1.,
                          edge_color=self[(chan, types)]['color'])

    def visible(self, viz, chan, types):
        """Set channel visibility.

        Parameters
        ----------
        viz : bool
            Boolean value indicating if the plot have to be displayed.
        chan : str
            Channel name.
        types : str
            Detection type name.
        """
        self.hyp.visible = viz
        if types == 'Peaks':
            self.peaks[(chan, types)].visible = viz
        else:
            self.line[(chan, types)].visible = viz

    def delete(self, chan, types):
        """Delete data of a channel."""
        # Remove data from dict :
        self[(chan, types)]['index'] = np.array([])
        # Remove data from plot :
        pos = np.full((1, 3), -10., dtype=np.float32)
        if types == 'Peaks':
            self.peaks[(chan, types)].set_data(pos=pos)
        else:
            self.line[(chan, types)].set_data(pos=pos,
                                              connect=np.array([False]))
        # Remove data from hypnogram :
        self.hyp.set_data(pos=pos)

    def nonzero(self):
        """Return the list of channels with non-empty detections."""
        chans = {}
        for k in self.chans:
            types = []
            for i in self.items:
                if self[(k, i)]['index'].size:
                    types.append(i)
            if types:
                chans[k] = types
        return chans

    def update_keys(self, newkeys):
        """Update the keys of dictionaries."""
        # Get old keys :
        oldkeys = list(self.dict.keys())
        # Check that new keys lentgh has the same size as old keys :
        if len(newkeys) != len(self.chans):
            raise ValueError("The length of new keys must be the same as old"
                             "keys")
        for k in oldkeys:
            # Find index of channel :
            idx = self.chans.index(k[0])
            # Build new key :
            nkey = (newkeys[idx], k[1])
            # Update keys (if needed):
            if nkey not in oldkeys:
                # Update dict and line :
                self.dict[nkey] = self.dict[k]
                if k[1] == 'Peaks':
                    self.peaks[nkey] = self.peaks[k]
                    del self.peaks[k]
                else:
                    self.line[nkey] = self.line[k]
                    del self.line[k]
                # Remove old key :
                del self.dict[k]
        self.chans = newkeys

    def reset(self):
        """Reset all detections."""
        for k in self:
            self[k]['index'] = np.array([])


class ChannelPlot(PrepareData):
    """Plot each channel."""

    def __init__(self, channels, time, color=(.2, .2, .2), width=1.5,
                 color_detection='red', method='gl', camera=None,
                 parent=None, fcn=None):
        # Initialize PrepareData :
        PrepareData.__init__(self, axis=1)

        # Variables :
        self._camera = camera
        self._preproc_channel = -1
        self.rect = []
        self.width = width
        self.autoamp = False
        self._fcn = fcn
        self.visible = np.array([True] + [False] * (len(channels) - 1))
        self.consider = np.ones((len(channels),), dtype=bool)

        # Get color :
        self.color = color2vb(color)
        self.color_detection = color2vb(color_detection)

        # Create one line per channel :
        pos = np.zeros((1, 3), dtype=np.float32)
        self.mesh, self.report, self.grid, self.peak = [], [], [], []
        self.loc, self.node = [], []
        for i, k in enumerate(channels):
            # ----------------------------------------------
            # Create a node parent :
            node = scene.Node(name=k + 'plot')
            node.parent = parent[i].wc.scene
            self.node.append(node)

            # ----------------------------------------------
            # Create main line (for channel plot) :
            mesh = scene.visuals.Line(pos, name=k + 'plot', color=self.color,
                                      method=method, parent=node)
            mesh.set_gl_state('translucent')
            self.mesh.append(mesh)

            # ----------------------------------------------
            # Create marker peaks :
            mark = Markers(pos=np.zeros((1, 3), dtype=np.float32),
                           parent=node)
            mark.set_gl_state('translucent')
            mark.visible = False
            self.peak.append(mark)

            # ----------------------------------------------
            # Locations :
            loc = scene.visuals.Line(pos, name=k + 'location', method=method,
                                     color=(.1, .1, .1, .3), parent=node,
                                     connect='segments')
            loc.set_gl_state('translucent')
            self.loc.append(loc)

            # ----------------------------------------------
            # Create a grid :
            grid = scene.visuals.GridLines(color=(.1, .1, .1, .5),
                                           scale=(1., .1),
                                           parent=parent[i].wc.scene)
            grid.set_gl_state('translucent')
            self.grid.append(grid)

    def __iter__(self):
        """Iterate over visible mesh."""
        for i, k in enumerate(self.mesh):
            if self.visible[i]:
                yield i, k

    def __len__(self):
        """Return the number of channels."""
        return len(self.mesh)

    def set_data(self, sf, data, time, sl=None, ylim=None, autoamp=True):
        """Set data to channels.

        Parameters
        ----------
        data: array_like
            Array of data of shape (n_channels, n_points)
        time: array_like
            The time vector.
        sl : slice | None
            A slice object for the time selection of data.
        ylim : array_like | None
            Y-limits of each channel. Must be a (n_channels, 2) array.
        """
        if ylim is None:
            ylim = np.array([data.min(1), data.max(1)]).T

        # Manage slice :
        sl = slice(0, data.shape[1]) if sl is None else sl

        # Slice selection (of time and data) :
        time_sl = time[sl]
        self.x = (time_sl.min(), time_sl.max())
        data_sl = data[self.visible, sl]
        z = np.full_like(time_sl, .5, dtype=np.float32)

        # Prepare the data (only if needed) :
        if self:
            if self._preproc_channel == -1:  # prepare all channels
                data_sl = self._prepare_data(sf, data_sl.copy(), time_sl)
            else:  # filt only one channel
                # Get on which visible channel to apply preprocessing :
                chan_lst_viz = list(np.arange(len(self))[self.visible])
                to_chan = chan_lst_viz.index(self._preproc_channel)
                data_sl[[to_chan], :] = self._prepare_data(sf, data_sl[
                    [to_chan], :].copy(), time_sl)

        # Set data to each plot :
        for l, (i, k) in enumerate(self):
            # ________ MAIN DATA ________
            # Select channel ;
            datchan = data_sl[l, :]

            # Concatenate time / data / z axis :
            dat = np.vstack((time_sl, datchan, z)).T

            # Set main ligne :
            k.set_data(dat, width=self.width)

            # ________ CAMERA ________
            # Use either auto / fixed adaptative camera :
            ycam = (datchan.min(), datchan.max()) if self.autoamp else ylim[i]

            # Get camera rectangle and set it:
            rect = (self.x[0], ycam[0], self.x[1] - self.x[0],
                    ycam[1] - ycam[0])
            self._camera[i].rect = rect
            k.update()
            self.rect.append(rect)

    def set_location(self, sf, data, channel, start, end, factor=100.):
        """Set vertical lines for detections."""
        # Get data limits :
        y = (data.min(), data.max())
        # # Build pos :
        pos = np.zeros((4, 3), dtype=np.float32)
        pos[0, 0:2] = [start, y[0]]
        pos[1, 0:2] = [start, y[1]]
        pos[2, 0:2] = [end, y[0]]
        pos[3, 0:2] = [end, y[1]]
        # Set data pos :
        self.loc[channel].set_data(pos=pos, width=2.)

    def clean(self):
        """Clean all the data."""
        # Empty position :
        pos = np.zeros((1, 3), dtype=np.float32)
        for k in range(len(self)):
            # Main mesh :
            self.mesh[k].set_data(pos=pos, color='gray')
            self.mesh[k].parent = None
            # Report :
            self.report[k].set_data(pos=pos, color='gray')
            self.report[k].parent = None
            # Grid :
            self.grid[k].parent = None
            # Peak locations :
            self.peak[k].set_data(pos=pos, face_color='gray')
            self.peak[k].parent = None
            # Vertical lines :
            self.loc[k].set_data(pos=pos, color='gray')
            self.loc[k].parent = None
        self.mesh, self.report, self.grid, self.peak = [], [], [], []
        self.loc = []

    # ----------- PARENT -----------
    @property
    def parent(self):
        """Get the parent value."""
        return self.mesh[0].parent

    @parent.setter
    def parent(self, value):
        """Set parent value."""
        for i, k, in zip(value, self.mesh):
            k.parent = i.wc.scene

    # ----------- AUTOAMP -----------
    @property
    def autoamp(self):
        """Get the autoamp value."""
        return self._autoamp

    @autoamp.setter
    def autoamp(self, value):
        """Set autoamp value."""
        self._autoamp = value


class Spectrogram(PrepareData):
    """Create and manage a Spectrogram object.

    After object creation, use the set_data() method to pass new data, new
    color, new frequency / time range, new settings...
    """

    def __init__(self, camera, parent=None, fcn=None):
        # Initialize PrepareData :
        PrepareData.__init__(self, axis=0)

        # Keep camera :
        self._camera = camera
        self._rect = (0., 0., 0., 0.)
        self._fcn = fcn

        # Time-frequency map
        self.tf = TFmapsMesh(parent=parent)
        # Spectrogram
        self.mesh = scene.visuals.Image(np.zeros((2, 2)), parent=parent,
                                        name='Fourier transform')
        self.mesh.transform = vist.STTransform()

    def set_data(self, sf, data, time, method='Fourier transform',
                 cmap='rainbow', nfft=30., overlap=0., fstart=.5, fend=20.,
                 contrast=.5):
        """Set data to the spectrogram.

        Use this method to change data, colormap, spectrogram settings, the
        starting and ending frequencies.

        Parameters
        ----------
        sf: float
            The sampling frequency.
        data: array_like
            The data to use for the spectrogram. Must be a row vector.
        time: array_like
            The time vector.
        method: string | 'Fourier transform'
            Computation method.
        cmap : string | 'viridis'
            The matplotlib colormap to use.
        nfft : float | 30.
            Number of fft points for the spectrogram (in seconds).
        overlap : float | .5
            Ovelap proprotion (0 <= overlap <1).
        fstart : float | .5
            Frequency from which the spectrogram have to start.
        fend : float | 20.
            Frequency from which the spectrogram have to finish.
        contrast : float | .5
            Contrast of the colormap.
        """
        # =================== PREPARE DATA ===================
        # Prepare data (only if needed)
        if self:
            data = self._prepare_data(sf, data.copy(), time)

        nperseg = int(round(nfft * sf))

        # =================== TF // SPECTRO ===================
<<<<<<< HEAD
        overlap = int(round(overlap * nperseg))

        if method == 'Multitaper':
            from lspopt import spectrogram_lspopt
            freq, _, mesh = spectrogram_lspopt(data, fs=sf,
                                               nperseg=nperseg,
                                               c_parameter=20,
                                               noverlap=overlap)
        elif method == 'Fourier transform':
            freq, _, mesh = scpsig.spectrogram(data, fs=sf,
                                               nperseg=nperseg,
                                               noverlap=overlap,
                                               window='hamming')
        mesh = 20 * np.log10(mesh)

        # =================== FREQUENCY SELECTION ===================
        # Find where freq is [fstart, fend] :
        f = [0., 0.]
        f[0] = np.abs(freq - fstart).argmin() if fstart else 0
        f[1] = np.abs(freq - fend).argmin() if fend else len(freq)
        # Build slicing and select frequency vector :
        sls = slice(f[0], f[1] + 1)
        freq = freq[sls]
        self._fstart, self._fend = freq[0], freq[-1]

        # =================== COLOR ===================
        # Get clim :
        _mesh = mesh[sls, :]
        contrast = 1. if contrast is None else contrast
        clim = (contrast * _mesh.min(), contrast * _mesh.max())
        # Turn mesh into color array for selected frequencies:
        self.mesh.set_data(_mesh)
        _min, _max = _mesh.min(), _mesh.max()
        _cmap = cmap_to_glsl(limits=(_min, _max), clim=clim, cmap=cmap)
        self.mesh.cmap = _cmap
        self.mesh.clim = 'auto'

        # =================== TRANSFORM ===================
        tm, th = time.min(), time.max()
        # Re-scale the mesh for fitting in time / frequency :
        fact = (freq.max() - freq.min()) / len(freq)
        sc = (th / mesh.shape[1], fact, 1)
        tr = [0., freq.min(), 0.]
        self.mesh.transform.translate = tr
        self.mesh.transform.scale = sc
        # Update object :
        self.mesh.update()
        # Get camera rectangle :
        self.rect = (tm, freq.min(), th - tm, freq.max() - freq.min())
        self.freq = freq

=======
        if method == 'Wavelet':
            self.tf.set_data(data, sf, f_min=fstart, f_max=fend, cmap=cmap,
                             contrast=contrast, n_window=nperseg,
                             overlap=overlap, window='hamming', norm=norm)
            self.tf._image.interpolation = interp
            self.rect = self.tf.rect
            self.freq = self.tf.freqs
        else:
            # =================== CONVERSION ===================
            overlap = int(round(overlap * nperseg))

            if method == 'Multitaper':
                from lspopt import spectrogram_lspopt
                freq, _, mesh = spectrogram_lspopt(data, fs=sf,
                                                   nperseg=nperseg,
                                                   c_parameter=20,
                                                   noverlap=overlap)
            elif method == 'Fourier transform':
                freq, _, mesh = scpsig.spectrogram(data, fs=sf,
                                                   nperseg=nperseg,
                                                   noverlap=overlap,
                                                   window='hamming')
            mesh = 20 * np.log10(mesh)

            # =================== FREQUENCY SELECTION ===================
            # Find where freq is [fstart, fend] :
            f = [0., 0.]
            f[0] = np.abs(freq - fstart).argmin() if fstart else 0
            f[1] = np.abs(freq - fend).argmin() if fend else len(freq)
            # Build slicing and select frequency vector :
            sls = slice(f[0], f[1] + 1)
            freq = freq[sls]
            self._fstart, self._fend = freq[0], freq[-1]

            # =================== COLOR ===================
            # Get clim :
            _mesh = mesh[sls, :]
            is_finite = np.isfinite(_mesh)
            _mesh[~is_finite] = np.percentile(_mesh[is_finite], 5)
            contrast = 1. if contrast is None else contrast
            clim = (contrast * _mesh.min(), contrast * _mesh.max())
            # Turn mesh into color array for selected frequencies:
            self.mesh.set_data(_mesh)
            _min, _max = _mesh.min(), _mesh.max()
            _cmap = cmap_to_glsl(limits=(_min, _max), clim=clim, cmap=cmap)
            self.mesh.cmap = _cmap
            self.mesh.clim = 'auto'
            self.mesh.interpolation = interp

            # =================== TRANSFORM ===================
            tm, th = time.min(), time.max()
            # Re-scale the mesh for fitting in time / frequency :
            fact = (freq.max() - freq.min()) / len(freq)
            sc = (th / mesh.shape[1], fact, 1)
            tr = [0., freq.min(), 0.]
            self.mesh.transform.translate = tr
            self.mesh.transform.scale = sc
            # Update object :
            self.mesh.update()
            # Get camera rectangle :
            self.rect = (tm, freq.min(), th - tm, freq.max() - freq.min())
            self.freq = freq
>>>>>>> 0238d8f7
        # Visibility :
        self.mesh.visible = 1
        self.tf.visible = 0

    def clean(self):
        """Clean indicators."""
        pos = np.zeros((3, 4), dtype=np.float32)
        self.mesh.set_data(pos)
        self.mesh.parent = None
        self.mesh = None

    # ----------- RECT -----------
    @property
    def rect(self):
        """Get the rect value."""
        return self._rect

    @rect.setter
    def rect(self, value):
        """Set rect value."""
        self._rect = value
        self._camera.rect = value


class Hypnogram(object):
    """Create a hypnogram object."""

    def __init__(self, time, camera, color='#292824', width=2., parent=None,
                 hconv=None):
        # Keep camera :
        self._camera = camera
        self._rect = (0., 0., 0., 0.)
        self.rect = (time.min(), -5., time.max() - time.min(), 7.)
        self.width = width
        self.n = len(time)
        self._hconv = hconv
        self._hconvinv = {v: k for k, v in self._hconv.items()}
        # Get color :
        self.color = {k: color2vb(color=i) for k, i in zip(color.keys(),
                                                           color.values())}
        # Create a default line :
        pos = np.array([[0, 0], [0, 100]])
        self.mesh = scene.visuals.Line(pos, name='hypnogram', method='gl',
                                       parent=parent, width=width)
        self.mesh._width = width
        self.mesh.set_gl_state('translucent')
        # Create a default marker (for edition):
        self.edit = Markers(parent=parent)
        # self.mesh.set_gl_state('translucent', depth_test=True)
        self.edit.set_gl_state('translucent')
        # Add grid :
        self.grid = scene.visuals.GridLines(color=(.7, .7, .7, 1.),
                                            scale=(30. * time[-1] / len(time),
                                                   1.),
                                            parent=parent)
        self.grid.set_gl_state('translucent')

    def __len__(self):
        """Return the time length."""
        return self.n

    # -------------------------------------------------------------------------
    # SETTING METHODS
    # -------------------------------------------------------------------------
    def set_data(self, sf, data, time, convert=True):
        """Set data to the hypnogram.

        Parameters
        ----------
        sf: float
            The sampling frequency.
        data: array_like
            The data to send. Must be a row vector.
        time: array_like
            The time vector
        convert : bool | True
            Specify if hypnogram data have to be converted.
        """
        # Hypno conversion :
        if (self._hconv != self._hconvinv) and convert:
            data = self.hyp_to_gui(data)
        # Build color array :
        color = np.zeros((len(data), 4), dtype=np.float32)
        for k, v in zip(self.color.keys(), self.color.values()):
            # Set the stage color :
            color[data == k, :] = v
        # Avoid gradient color :
        color[1::, :] = color[0:-1, :]
        # Set data to the mesh :
        self.mesh.set_data(pos=np.vstack((time, -data)).T, width=self.width,
                           color=color)
        self.mesh.update()

    def set_stage(self, stfrom, stend, stage):
        """Add a stage in a specific interval.

        This method only set the stage without updating the entire
        hypnogram.

        Parameters
        ----------
        stfrom : int
            The index where the stage start.
        stend : int
            The index where the stage end.
        stage : int
            Stage value.
        """
        # Convert the stage :
        stagec = self._hconv[stage]
        # Update color :
        self.mesh.color[stfrom + 1:stend + 1, :] = self.color[stagec]
        # Only update the needed part :
        self.mesh.pos[stfrom:stend, 1] = -float(stagec)
        self.mesh.update()

    def set_grid(self, time, length=30., y=1.):
        """Set grid lentgh."""
        # Get scaling factor :
        sc = (length * time[-1] / len(time), y)
        # Set to the grid :
        self.grid._grid_color_fn['scale'].value = sc
        self.grid.update()

    # -------------------------------------------------------------------------
    # CONVERSION METHODS
    # -------------------------------------------------------------------------
    def hyp_to_gui(self, data):
        """Convert hypnogram data to the GUI.

        Parameters
        ----------
        data : array_like
            The data to send. Must be a row vector.

        Returns
        -------
        datac : array_like
            Converted data
        """
        # Backup copy :
        datac = data.copy()
        data = np.zeros_like(datac)
        # Fill new data :
        for k in self._hconv.keys():
            data[datac == k] = self._hconv[k]
        return data

    def gui_to_hyp(self):
        """Convert GUI hypnogram into data.

        Returns
        -------
        data : array_like
            The converted data.
        """
        # Get latest data version :
        datac = -self.mesh.pos[:, 1]
        data = np.zeros_like(datac)
        # Fill new data :
        for k in self._hconvinv.keys():
            data[datac == k] = self._hconvinv[k]
        return data

    def clean(self, sf, time):
        """Clean indicators."""
        # Mesh :
        posmesh = np.zeros((len(self),), dtype=np.float32)
        self.set_data(sf, posmesh, time)
        # Edit :
        posedit = np.full((1, 3), -10., dtype=np.float32)
        self.edit.set_data(pos=posedit, face_color='gray')

    # ----------- RECT -----------
    @property
    def rect(self):
        """Get the rect value."""
        return self._rect

    @rect.setter
    def rect(self, value):
        """Set rect value."""
        self._rect = value
        self._camera.rect = value


"""
###############################################################################
# TOPOPLOT
###############################################################################
Topoplot class that inherit from the visual TopoMesh and PrepareData for
filetring, de-meaning...
"""


class TopoSleep(TopoMesh, PrepareData):
    """Topoplot for sleep data."""

    def __init__(self, **kwargs):
        # Initialize TopoMesh and PrepareData :
        TopoMesh.__init__(self, **kwargs)
        PrepareData.__init__(self, axis=1)
        # Initialize data, clim, cmap and cblabel :
        self._data = None
        self._clim = None
        self._cmap = None
        self._cblabel = None

    def set_sleep_topo(self, data=None, clim=None, cmap=None, cblabel=None):
        """Send data to TopoGraphic plot."""
        # Data :
        if data is None:
            data = self._data
        self._data = data
        # Clim :
        if clim is None:
            clim = self._clim
        self._clim = clim
        # Cmap :
        if cmap is None:
            cmap = self._cmap
        self._cmap = cmap
        # Cblabel :
        if cblabel is None:
            cblabel = self._cblabel
        self._cblabel = cblabel

        if data is not None:
            self.set_data(data, cmap=cmap, cblabel=cblabel, clim=clim)


"""
###############################################################################
# INDICATORS
###############################################################################
Visual indicators can be used to help the user to see in which time window the
signal is currently plotted. Those indicators are two vertical lines displayed
on the spectrogram and hypnogram.
"""


class Indicator(object):
    """Create a visual indicator (for spectrogram and hypnogram)."""

    def __init__(self, name='indicator', alpha=.3, visible=True, parent=None):
        # Create a vispy image object :
        image = color2vb('gray', alpha=alpha)[np.newaxis, ...]
        self.mesh = scene.visuals.Image(data=image, name=name,
                                        parent=parent)
        self.mesh.transform = vist.STTransform()
        self.mesh.visible = visible

    def set_data(self, xlim, ylim):
        """Move the visual indicator.

        Parameters
        ----------
        xlim : tuple
            A tuple of two float indicating where xlim start and xlim end.
        ylim : tuple
            A tuple of two floats indicating where ylim start and ylim end.
        """
        tox = (xlim[0], ylim[0], -1.)
        sc = (xlim[1] - xlim[0], ylim[1] - ylim[0], 1.)
        # Move the square
        self.mesh.transform.translate = tox
        self.mesh.transform.scale = sc

    def clean(self):
        """Clean indicators."""
        self.mesh.parent = None
        self.mesh = None


"""
###############################################################################
# SHORTCUTS
###############################################################################
Shortcuts applied on each canvas.
"""


class CanvasShortcuts(object):
    """This class add some shortcuts to the main canvas.

    It's also use to initialize to panel of shortcuts.

    Parameters
    ----------
    canvas : vispy canvas
        Vispy canvas to add the shortcuts.
    """

    def __init__(self, canvas):
        """Init."""
        self.sh = [('n', 'Go to the next window'),
                   ('b', 'Go to the previous window'),
                   ('-', 'Decrease amplitude'),
                   ('+', 'Increase amplitude'),
                   ('s', 'Display / hide spectrogram'),
                   ('t', 'Display / hide topoplot'),
                   ('h', 'Display / hide hypnogram'),
                   ('p', 'Display / hide navigation bar'),
                   ('x', 'Display / hide time axis'),
                   ('g', 'Display / hide time grid'),
                   ('z', 'Enable / disable zooming'),
                   ('i', 'Enable / disable indicators'),
                   ('a', 'Scoring: set current window to Art (-1)'),
                   ('w', 'Scoring: set current window to Wake (0)'),
                   ('1', 'Scoring: set current window to N1 (1)'),
                   ('2', 'Scoring: set current window to N2 (2)'),
                   ('3', 'Scoring: set current window to N3 (3)'),
                   ('r', 'Scoring: set current window to REM (4)'),
                   ('Double clik', 'Insert annotation'),
                   ('CTRL + left click', 'Magnify signal under the cursor'),
                   ('CTRL + Num', 'Display the channel Num'),
                   ('CTRL + s', 'Save hypnogram'),
                   ('CTRL + t', 'Display shortcuts'),
                   ('CTRL + e', 'Display documentation'),
                   ('CTRL + d', 'Display / hide setting panel'),
                   ('CTRL + n', 'Take a screenshot'),
                   ('CTRL + q', 'Close Sleep graphical interface'),
                   ]

        # Add shortcuts to vbCanvas :
        @canvas.events.key_press.connect
        def on_key_press(event):
            """Executed function when a key is pressed on a keyboard over canvas.

            :event: the trigger event
            """
            if event.text == ' ':
                pass

            # ------------ SLIDER ------------
            elif event.text.lower() == 'n':  # Next (slider)
                self._SlGoto.setValue(
                    self._SlGoto.value() + self._SigSlStep.value())
            elif event.text.lower() == 'b':  # Before (slider)
                self._SlGoto.setValue(
                    self._SlGoto.value() - self._SigSlStep.value())

            # ------------ AMPLITUDE ------------
            elif event.text in ['-', '+']:  # Decrease / increase amplitude
                delta = 2.5
                sign = 2 * ['-', '+'].index(event.text) - 1
                if self._PanAmpSym.isChecked():  # Symetric amplitudes :
                    val_sym = self._PanAllAmpMax.value() - 2 * sign * delta
                    self._PanAllAmpMax.setValue(val_sym)
                else:  # non-symetrical amplitudes
                    for mi, ma in zip(self._yminSpin, self._ymaxSpin):
                        mi.setValue(mi.value() + sign * delta)
                        ma.setValue(ma.value() - sign * delta)

            # ------------  GRID/MAGNIFY ------------
            elif event.text.lower() == 'm':  # Magnify
                viz = self._slMagnify.isChecked()
                self._slMagnify.setChecked(not viz)
                self._fcn_slider_magnify()

            elif event.text.lower() == 'g':  # Grid
                viz = self._slGrid.isChecked()
                self._slGrid.setChecked(not viz)
                self._fcn_grid_toggle()

            # ------------ SCORING ------------
            elif event.text.lower() == 'a':  # Art
                self._add_stage_on_win(-1)
                self._SlGoto.setValue(self._SlGoto.value(
                ) + self._SigSlStep.value())
                logger.info("Art stage inserted")
            elif event.text.lower() == 'w':  # Wake
                self._add_stage_on_win(0)
                self._SlGoto.setValue(self._SlGoto.value(
                ) + self._SigSlStep.value())
                logger.info("Wake stage inserted")
            elif event.text == '1':
                self._add_stage_on_win(1)
                self._SlGoto.setValue(self._SlGoto.value(
                ) + self._SigSlStep.value())
                logger.info("N1 stage inserted")
            elif event.text == '2':
                self._add_stage_on_win(2)
                self._SlGoto.setValue(self._SlGoto.value(
                ) + self._SigSlStep.value())
                logger.info("N2 stage inserted")
            elif event.text == '3':
                self._add_stage_on_win(3)
                self._SlGoto.setValue(self._SlGoto.value(
                ) + self._SigSlStep.value())
                logger.info("N3 stage inserted")
            elif event.text.lower() == 'r':
                self._add_stage_on_win(4)
                self._SlGoto.setValue(self._SlGoto.value(
                ) + self._SigSlStep.value())
                logger.info("REM stage inserted")

        @canvas.events.mouse_release.connect
        def on_mouse_release(event):
            """Executed function when the mouse is pressed over canvas.

            This method set the transformation to the canvas to NullTransform.
            """
            # Get canvas name :
            name = canvas.title
            condition = bool(name.find('Canvas') + 1)
            if condition and not self._slMagnify.isChecked():
                # Get channel name :
                chan = name.split('Canvas_')[1]
                # Get index :
                idx = self._channels.index(chan)
                # Build transformation :
                self._chan.node[idx].transform = vist.NullTransform()

        @canvas.events.mouse_double_click.connect
        def on_mouse_double_click(event):
            """Executed function when double click mouse over canvas.

            :event: the trigger event
            """
            # Get canvas title :
            is_sp_hyp = canvas.title in ['Hypnogram', 'Spectrogram']
            title = canvas.title if is_sp_hyp else canvas.title.split('_')[1]
            # Annotate the timing :
            if is_sp_hyp:
                cursor = self._time[-1] * event.pos[0] / canvas.size[0]
            else:
                val = self._SlVal.value()
                step = self._SigSlStep.value()
                win = self._SigWin.value()
                tm, th = (val * step, val * step + win)
                cursor = tm + ((th - tm) * event.pos[0] / canvas.size[0])
            # Set the current tab to the annotation tab :
            self.QuickSettings.setCurrentIndex(5)
            # Run annotation :
            self._fcn_annotate_add('', (cursor, cursor), title)

        @canvas.events.mouse_move.connect
        def on_mouse_move(event):
            """Executed function when the mouse move over canvas.

            Magnify for all channels under cursor locations.
            """
            # Get mouse cursor position for the specified canvas :
            zoom = self.menuDispZoom.isChecked()
            if canvas.title in ['Hypnogram', 'Spectrogram'] and not zoom:
                cursor = self._time[-1] * event.pos[0] / canvas.size[0]
            else:
                # Get time parameters (window, step, slider value) :
                val = self._SlVal.value()
                step = self._SigSlStep.value()
                win = self._SigWin.value()
                tm, th = (val * step, val * step + win)
                # Convert cursor in time position :
                cursor = tm + ((th - tm) * event.pos[0] / canvas.size[0])
                # Enable/Disable magnify :
                if self._slMagnify.isChecked():
                    for i, k in self._chan:
                        self._chan.node[i].transform.center = (cursor, 0.)
                        k.update()
                    tm, th = self._time.min(), self._time.max()
            # Set time position to the cursor text :
            cursor = np.round(cursor * 1000.) / 1000.
            self._txtCursor.setText('Cursor : ' + str(cursor) + ' sec')

        @canvas.events.mouse_press.connect
        def on_mouse_press(event):
            """Executed function when single click mouse over canvas.

            Magnigy the signal under the mouse cursor only.
            """
            # ------------- MAGNIFY : CTRL + left click -------------
            name = canvas.title
            is_left = self._is_left_click(event)
            is_ctrl = self._is_modifier(event, 'Control')
            condition = bool(name.find('Canvas') + 1) and is_left and is_ctrl
            if condition and not self._slMagnify.isChecked():
                # Get channel name :
                chan = name.split('Canvas_')[1]
                # Get index :
                idx = self._channels.index(chan)
                # Get cursor position :
                val = self._SlVal.value()
                step = self._SigSlStep.value()
                win = self._SigWin.value()
                tm, th = (val * step, val * step + win)
                cursor = tm + ((th - tm) * event.pos[0] / canvas.size[0])
                # Build transformation :
                kwargs = {'center': (cursor, 0.), 'radii': (3, 15), 'mag': 10}
                transform = vist.nonlinear.Magnify1DTransform(**kwargs)
                self._chan.node[idx].transform = transform

        @canvas.events.mouse_wheel.connect
        def on_mouse_wheel(event):
            pass


class Visuals(CanvasShortcuts):
    """Create the visual objects to be added to the scene."""

    def __init__(self):
        """Init."""
        # =================== VARIABLES ===================
        sf, data, time = self._sf, self._data, self._time
        channels, hypno, cameras = self._channels, self._hypno, self._allCams

        # =================== CHANNELS ===================
        self._chan = ChannelPlot(channels, time, camera=cameras[0],
                                 color=self._chancolor, width=self._lw,
                                 color_detection=self._indicol,
                                 parent=self._chanCanvas,
                                 fcn=self._fcn_slider_move)
        PROFILER('Channels', level=1)

        # =================== SPECTROGRAM ===================
        # Create a spectrogram object :
        self._spec = Spectrogram(camera=cameras[1],
                                 fcn=self._fcn_spec_set_data,
                                 parent=self._specCanvas.wc.scene)
        self._spec.set_data(sf, data[0, ...], time, cmap=self._defcmap)
        PROFILER('Spectrogram', level=1)
        # Create a visual indicator for spectrogram :
        self._specInd = Indicator(name='spectro_indic', visible=True, alpha=.3,
                                  parent=self._specCanvas.wc.scene)
        self._specInd.set_data(xlim=(0, 30), ylim=(0, 20))
        PROFILER('Spectrogram indicator', level=1)

        # =================== HYPNOGRAM ===================
        # Create a hypnogram object :
        self._hyp = Hypnogram(time, camera=cameras[2], color=self._hypcolor,
                              width=self._lwhyp, hconv=self._hconv,
                              parent=self._hypCanvas.wc.scene)
        self._hyp.set_data(sf, hypno, time)
        PROFILER('Hypnogram', level=1)
        # Create a visual indicator for hypnogram :
        self._hypInd = Indicator(name='hypno_indic', visible=True, alpha=.3,
                                 parent=self._hypCanvas.wc.scene)
        self._hypInd.set_data(xlim=(0., 30.), ylim=(-6., 2.))
        PROFILER('Hypnogram indicator', level=1)

        # =================== DETECTIONS ===================
        self._detect = Detection(self._channels.copy(), self._time,
                                 self._defspin, self._defrem, self._defkc,
                                 self._defsw, self._defpeaks, self._defmt,
                                 self._spinsym, self._remsym, self._kcsym,
                                 self._swsym, self._peaksym, self._mtsym,
                                 self._chan.node, self._hypCanvas.wc.scene)
        PROFILER('Detections', level=1)

        # =================== TOPOPLOT ===================
        self._topo = TopoSleep(channels=self._channels, margin=.2,
                               parent=self._topoCanvas.wc.scene)
        # Set camera properties :
        cameras[3].rect = self._topo.rect
        cameras[3].aspect = 1.
        self._pan_pick.model().item(3).setEnabled(any(self._topo._keeponly))
        PROFILER('Topoplot', level=1)

        # =================== SHORTCUTS ===================
        vbcanvas = self._chanCanvas + [self._specCanvas, self._hypCanvas]
        for k in vbcanvas:
            CanvasShortcuts.__init__(self, k.canvas)
        self._shpopup.set_shortcuts(self.sh)
        PROFILER('Shortcuts', level=1)<|MERGE_RESOLUTION|>--- conflicted
+++ resolved
@@ -470,7 +470,6 @@
         nperseg = int(round(nfft * sf))
 
         # =================== TF // SPECTRO ===================
-<<<<<<< HEAD
         overlap = int(round(overlap * nperseg))
 
         if method == 'Multitaper':
@@ -522,70 +521,6 @@
         self.rect = (tm, freq.min(), th - tm, freq.max() - freq.min())
         self.freq = freq
 
-=======
-        if method == 'Wavelet':
-            self.tf.set_data(data, sf, f_min=fstart, f_max=fend, cmap=cmap,
-                             contrast=contrast, n_window=nperseg,
-                             overlap=overlap, window='hamming', norm=norm)
-            self.tf._image.interpolation = interp
-            self.rect = self.tf.rect
-            self.freq = self.tf.freqs
-        else:
-            # =================== CONVERSION ===================
-            overlap = int(round(overlap * nperseg))
-
-            if method == 'Multitaper':
-                from lspopt import spectrogram_lspopt
-                freq, _, mesh = spectrogram_lspopt(data, fs=sf,
-                                                   nperseg=nperseg,
-                                                   c_parameter=20,
-                                                   noverlap=overlap)
-            elif method == 'Fourier transform':
-                freq, _, mesh = scpsig.spectrogram(data, fs=sf,
-                                                   nperseg=nperseg,
-                                                   noverlap=overlap,
-                                                   window='hamming')
-            mesh = 20 * np.log10(mesh)
-
-            # =================== FREQUENCY SELECTION ===================
-            # Find where freq is [fstart, fend] :
-            f = [0., 0.]
-            f[0] = np.abs(freq - fstart).argmin() if fstart else 0
-            f[1] = np.abs(freq - fend).argmin() if fend else len(freq)
-            # Build slicing and select frequency vector :
-            sls = slice(f[0], f[1] + 1)
-            freq = freq[sls]
-            self._fstart, self._fend = freq[0], freq[-1]
-
-            # =================== COLOR ===================
-            # Get clim :
-            _mesh = mesh[sls, :]
-            is_finite = np.isfinite(_mesh)
-            _mesh[~is_finite] = np.percentile(_mesh[is_finite], 5)
-            contrast = 1. if contrast is None else contrast
-            clim = (contrast * _mesh.min(), contrast * _mesh.max())
-            # Turn mesh into color array for selected frequencies:
-            self.mesh.set_data(_mesh)
-            _min, _max = _mesh.min(), _mesh.max()
-            _cmap = cmap_to_glsl(limits=(_min, _max), clim=clim, cmap=cmap)
-            self.mesh.cmap = _cmap
-            self.mesh.clim = 'auto'
-            self.mesh.interpolation = interp
-
-            # =================== TRANSFORM ===================
-            tm, th = time.min(), time.max()
-            # Re-scale the mesh for fitting in time / frequency :
-            fact = (freq.max() - freq.min()) / len(freq)
-            sc = (th / mesh.shape[1], fact, 1)
-            tr = [0., freq.min(), 0.]
-            self.mesh.transform.translate = tr
-            self.mesh.transform.scale = sc
-            # Update object :
-            self.mesh.update()
-            # Get camera rectangle :
-            self.rect = (tm, freq.min(), th - tm, freq.max() - freq.min())
-            self.freq = freq
->>>>>>> 0238d8f7
         # Visibility :
         self.mesh.visible = 1
         self.tf.visible = 0
