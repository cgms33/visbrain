"""Base class for objects of type connectivity."""
import logging

import numpy as np
from collections import Counter

from vispy import scene
from vispy.scene import visuals

from .visbrain_obj import VisbrainObject, CombineObjects
from .source_obj import SourceObj
from ..utils import array2colormap, normalize, color2vb, wrap_properties


logger = logging.getLogger('visbrain')


class ConnectObj(VisbrainObject):
    """Create a connectivity object.

    Parameters
    ----------
    name : string
        The name of the connectivity object.
    nodes : array_like
        Array of nodes coordinates of shape (n_nodes, 3).
    edges : array_like | None
        Array of ponderations for edges of shape (n_nodes, n_nodes).
    select : array_like | None
        Array to select edges to display. This should be an array of boolean
        values of shape (n_nodes, n_nodes).
    line_width : float | 3.
        Connectivity line width.
    color_by : {'strength', 'count', 'causal'}
        Coloring method:

            * 'strength' : color edges according to their connection strength
              define by the `edges` input. Only the upper triangle of the
              connectivity array is considered.
            * 'count' : color edges according to the number of connections per
              node. Only the upper triangle of the connectivity array is
              considered.
            * 'causal' : color edges according to the connectivity strength but
              this time, the upper and lower triangles of the connectivity
              array in `edges` are considered.
    custom_colors : dict | None
        Use a dictionary to colorize edges. For example, {1.2: 'red',
        2.8: 'green', None: 'black'} turn connections that have a 1.2 and 2.8
        strength into red and green. All others connections are set to black.
    alpha : float | 1.
        Transparency level (if dynamic is None).
    antialias : bool | False
        Use smoothed lines.
    dynamic : tuple | None
        Control the dynamic opacity. For example, if dynamic=(0, 1),
        strong connections will be more opaque than weaker connections.
    cmap : string | 'viridis'
        Colormap to use if custom_colors is None.
    vmin : float | None
        Lower threshold of the colormap if custom_colors is None.
    under : string | None
        Color to use for values under vmin if custom_colors is None.
    vmin : float | None
        Higher threshold of the colormap if custom_colors is None.
    over : string | None
        Color to use for values over vmax if custom_colors is None.
    transform : VisPy.visuals.transforms | None
        VisPy transformation to set to the parent node.
    parent : VisPy.parent | None
        Line object parent.
    verbose : string
        Verbosity level.
    _z : float | 10.
        In case of (n_sources, 2) use _z to specify the elevation.
    kw : dict | {}
        Optional arguments are used to control the colorbar
        (See :class:`ColorbarObj`).

    Notes
    -----
    List of supported shortcuts :

        * **s** : save the figure
        * **<delete>** : reset camera


    Examples
    --------
    >>> import numpy as np
    >>> from visbrain.objects import ConnectObj
    >>> n_nodes = 100
    >>> nodes = np.random.rand(n_nodes, 3)
    >>> edges = np.random.uniform(low=-10., high=10., size=(n_nodes, n_nodes))
    >>> select = np.logical_and(edges >= 0, edges <= 1.)
    >>> c = ConnectObj('Connect', nodes, edges, select=select, cmap='inferno',
    >>>                antialias=True)
    >>> c.preview(axis=True)
    """

    ###########################################################################
    ###########################################################################
    #                                BUILT IN
    ###########################################################################
    ###########################################################################

    def __init__(self, name, nodes, edges, select=None, line_width=3.,
                 color_by='strength', custom_colors=None, alpha=1.,
                 antialias=False, dynamic=None, cmap='viridis', clim=None,
                 vmin=None, vmax=None, under='gray', over='red',
                 transform=None, parent=None, verbose=None, _z=-10., **kw):
        """Init."""
        VisbrainObject.__init__(self, name, parent, transform, verbose, **kw)
        self._update_cbar_args(cmap, clim, vmin, vmax, under, over)

        # _______________________ CHECKING _______________________
        # Nodes :
        assert isinstance(nodes, np.ndarray) and nodes.ndim == 2
        sh = nodes.shape
        self._n_nodes = sh[0]
        assert sh[1] >= 2
        pos = nodes if sh[1] == 3 else np.c_[nodes, np.full((len(self),), _z)]
        self._pos = pos.astype(np.float32)
        logger.info("    %i nodes detected" % self._pos.shape[0])
        # Edges :
        assert edges.shape == (len(self), len(self))
        if not np.ma.isMA(edges):
            mask = np.zeros(edges.shape, dtype=bool)
            edges = np.ma.masked_array(edges, mask=mask)
        # Select :
        if isinstance(select, np.ndarray):
            assert select.shape == edges.shape and select.dtype == bool
            edges.mask = np.invert(select)
        if color_by is not 'causal':
            edges.mask[np.tril_indices(len(self), 0)] = True
        edges.mask[np.diag_indices(len(self))] = True
        self._edges = edges
        # Colorby :
        assert color_by in ['strength', 'count', 'causal']
        self._color_by = color_by
        # Dynamic :
        if dynamic is not None:
            assert len(dynamic) == 2
        self._dynamic = dynamic
        # Custom color :
        if custom_colors is not None:
            assert isinstance(custom_colors, dict)
        self._custom_colors = custom_colors
        # Alpha :
        assert 0. <= alpha <= 1.
        self._alpha = alpha

        # _______________________ LINE _______________________
        self._connect = visuals.Line(name='ConnectObjLine', width=line_width,
                                     antialias=antialias, parent=self._node,
                                     connect='segments')
        self._connect.set_gl_state('translucent')
        self._build_line()

    def __len__(self):
        """Get the number of nodes."""
        return self._n_nodes

    def update(self):
        """Update the line."""
        self._connect.update()

    def _build_line(self):
        """Build the connectivity line."""
<<<<<<< HEAD
        pos, edges = self._pos, self._edges
=======
        if np.all(self._edges.mask):
            logger.error("There's no connectivity links to display")
            return None
        # Build the line position (consecutive segments):
        nnz_x, nnz_y = np.where(~self._edges.mask)
        indices = np.c_[nnz_x, nnz_y].flatten()
        line_pos = self._pos[indices, :]
        logger.info("    %i connectivity links displayed" % len(indices))

>>>>>>> 364c608b
        # Color either edges or nodes :
        logger.info("    %s coloring method for connectivity" % self._color_by)
        # Switch between coloring method :
        if self._color_by in ['strength', 'count']:
            # Build line position
            nnz_x, nnz_y = np.where(~edges.mask)
            indices = np.c_[nnz_x, nnz_y].flatten()
            line_pos = pos[indices, :]
            if self._color_by == 'strength':
                nnz_values = edges.compressed()
                values = np.c_[nnz_values, nnz_values].flatten()
            elif self._color_by == 'count':
                node_count = Counter(np.ravel([nnz_x, nnz_y]))
                values = np.array([node_count[k] for k in indices])
        elif self._color_by == 'causal':
            idx = np.array(np.where(~edges.mask)).T
            # If the array is not symetric, the line needs to be drawn between
            # points. If it's symetric, line should stop a the middle point.
            # Here, we get the maske value of the symetric and use it to
            # ponderate middle point calculation :
            pond = (~np.array(edges.mask))[idx[:, 1], idx[:, 0]]
            pond = pond.astype(float).reshape(-1, 1)
            div = pond + 1.
            # Build line pos :
            line_pos = np.zeros((2 * idx.shape[0], 3), dtype=float)
            line_pos[0::2, :] = pos[idx[:, 0], :]
            line_pos[1::2, :] = (pos[idx[:, 1]] + pond * pos[idx[:, 0]]) / div
            # Build values :
            values = np.full((line_pos.shape[0],), edges.min(), dtype=float)
            values[1::2] = edges.compressed()
        logger.info("    %i connectivity links displayed" % line_pos.shape[0])
        self._minmax = (values.min(), values.max())
        if self._clim is None:
            self._clim = self._minmax

        # Get the color according to values :
        if isinstance(self._custom_colors, dict):  # custom color
            if None in list(self._custom_colors.keys()):  # {None : 'color'}
                color = color2vb(self._custom_colors[None], length=len(values))
            else:  # black by default
                color = np.zeros((len(values), 4), dtype=np.float32)
            for val, col in self._custom_colors.items():
                color[values == val, :] = color2vb(col)
        else:
            color = array2colormap(values, **self.to_kwargs())
        color[:, -1] = self._alpha

        # Dynamic color :
        if self._dynamic is not None:
            if self._color_by == 'causal':
                color[0::2, :] = self._dynamic[0]
            else:
                color[:, 3] = normalize(values.copy(), tomin=self._dynamic[0],
                                        tomax=self._dynamic[1])

        # Send data to the connectivity object :
        self._connect.set_data(pos=line_pos, color=color)

    def get_nb_connections_per_node(self, sort='index', order='ascending'):
        """Get the number of connections per node.

        Parameters
        ----------
        sort : {'index', 'count'}
            Sort either by node index ('index') or according to the number of
            connections per node ('count').
        order : {'ascending', 'descending'}
            Get the number of connections per node
        """
        return self._get_nb_connect(self._edges.mask, sort, order)

    def analyse_connections(self, roi_obj='talairach', group_by=None,
                            get_centroids=False, replace_bad=True,
                            bad_patterns=[-1, 'undefined', 'None'],
                            distance=None, replace_with='Not found',
                            keep_only=None):
        """Analyse connections.

        Parameters
        ----------
        roi_obj : string/list | 'talairach'
            The ROI object to use. Use either 'talairach', 'brodmann' or 'aal'
            to use a predefined ROI template. Otherwise, use a RoiObj object or
            a list of RoiObj.
        group_by : str | None
            Name of the column inside the dataframe for gouping connectivity
            results.
        replace_bad : bool | True
            Replace bad values (True) or not (False).
        bad_patterns : list | [-1, 'undefined', 'None']
            Bad patterns to replace if replace_bad is True.
        replace_with : string | 'Not found'
            Replace bad patterns with this string.
        keep_only : list | None
            List of string patterns to keep only sources that match.

        Returns
        -------
        df : pandas.DataFrames
            A Pandas DataFrame or a list of DataFrames if roi_obj is a list.
        """
        # Get anatomical info of sources :
        s_obj = SourceObj('analyse', self._pos)
        df = s_obj.analyse_sources(roi_obj=roi_obj, replace_bad=replace_bad,
                                   bad_patterns=bad_patterns,
                                   distance=distance,
                                   replace_with=replace_with,
                                   keep_only=keep_only)
        # If no column, return the full dataframe :
        if group_by is None:
            return df
        # Group DataFrame column :
        grp = df.groupby(group_by).groups
        labels, index = list(grp.keys()), list(grp.values())
        # Prepare the new connectivity array :
        n_labels = len(labels)
        x_r = np.zeros((n_labels, n_labels), dtype=float)
        mask_r = np.ones((n_labels, n_labels), dtype=bool)
        # Loop over the upper triangle :
        row, col = np.triu_indices(n_labels)
        data, mask = self._edges.data, self._edges.mask
        for r, c in zip(row, col):
            m = tuple(np.meshgrid(index[r], index[c]))
            x_r[r, c], mask_r[r, c] = data[m].mean(), mask[m].all()
        # Define a ROI dataframe :
        import pandas as pd
        columns = [group_by, "Mean connectivity strength inside ROI",
                   "Number of connections per node"]
        df_roi = pd.DataFrame({}, columns=columns)
        df_roi[group_by] = labels
        df_roi[columns[1]] = np.diag(x_r)
        df_roi[columns[2]] = [len(k) for k in index]
        # Get (x, y, z) ROI centroids :
        if get_centroids:
            # Define the RoiObj :
            from .roi_obj import RoiObj
            if isinstance(roi_obj, str):
                r_obj = RoiObj(roi_obj)
            assert isinstance(r_obj, RoiObj)
            # Search where is the label :
            idx, roi_labels, rm_rows = [], [], []
            for k, l in enumerate(labels):
                _idx = r_obj.where_is(l, exact=True)
                if not len(_idx):
                    rm_rows += [k]
                else:
                    idx += [_idx[0]]
                    roi_labels += [l]
            xyz = r_obj.get_centroids(idx)
            x_r = np.delete(x_r, rm_rows, axis=0)
            x_r = np.delete(x_r, rm_rows, axis=1)
            mask_r = np.delete(mask_r, rm_rows, axis=0)
            mask_r = np.delete(mask_r, rm_rows, axis=1)
            df_roi.drop(rm_rows, inplace=True)
            df_roi.index = pd.RangeIndex(len(df_roi.index))
            df_roi['X'] = xyz[:, 0]
            df_roi['Y'] = xyz[:, 1]
            df_roi['Z'] = xyz[:, 2]
        x_r = np.ma.masked_array(x_r, mask=mask_r)
        return x_r, labels, df_roi

    @staticmethod
    def _get_nb_connect(mask, sort, order):
        """Sub-function to get the number of connections per node."""
        assert sort in ['index', 'count'], \
            ("`sort` should either be 'index' or 'count'")
        assert order in ['ascending', 'descending'], \
            ("`order` should either be 'ascending' or 'descending'")
        logger.info("    Get the number of connections per node")
        n_nodes = mask.shape[0]
        # Get the number of connections per nodes :
        nnz_x, nnz_y = np.where(~mask)
        dict_ord = dict(Counter(np.ravel([nnz_x, nnz_y])))
        # Full number of connections :
        nb_connect = np.zeros((n_nodes, 2), dtype=int)
        nb_connect[:, 0] = np.arange(n_nodes)
        nb_connect[list(dict_ord.keys()), 1] = list(dict_ord.values())
        # Sort according to node index or number of connections per node :
        idx = 0 if sort is 'index' else 1
        args = np.argsort(nb_connect[:, idx])
        # Ascending or descending sorting :
        if order == 'descending':
            args = np.flip(args)
        return nb_connect[args, :]

    def _get_camera(self):
        """Get the most adapted camera."""
        d_mean = self._pos.mean(0)
        dist = np.sqrt(np.sum(d_mean ** 2))
        return scene.cameras.TurntableCamera(center=d_mean, scale_factor=dist)

    ###########################################################################
    ###########################################################################
    #                             PROPERTIES
    ###########################################################################
    ###########################################################################

    # ----------- LINE_WIDTH -----------
    @property
    def line_width(self):
        """Get the line_width value."""
        return self._connect.width

    @line_width.setter
    @wrap_properties
    def line_width(self, value):
        """Set line_width value."""
        assert isinstance(value, (int, float))
        self._connect._width = value
        self.update()

    # ----------- COLOR_BY -----------
    @property
    def color_by(self):
        """Get the color_by value."""
        return self._color_by

    @color_by.setter
    @wrap_properties
    def color_by(self, value):
        """Set color_by value."""
        assert value in ['strength', 'count', 'causal']
        self._color_by = value
        self._build_line()

    # ----------- DYNAMIC -----------
    @property
    def dynamic(self):
        """Get the dynamic value."""
        return self._dynamic

    @dynamic.setter
    @wrap_properties
    def dynamic(self, value):
        """Set dynamic value."""
        assert value is None or len(value) == 2
        self._dynamic = value
        self._build_line()

    # ----------- ALPHA -----------
    @property
    def alpha(self):
        """Get the alpha value."""
        return self._alpha

    @alpha.setter
    @wrap_properties
    def alpha(self, value):
        """Set alpha value."""
        assert 0. <= value <= 1.
        self._connect.color[:, -1] = value
        self._alpha = value
        self.update()


class CombineConnect(CombineObjects):
    """Combine connectivity objects.

    Parameters
    ----------
    cobjs : ConnectObj/list | None
        List of source objects.
    select : string | None
        The name of the connectivity object to select.
    parent : VisPy.parent | None
        Markers object parent.
    """

    def __init__(self, cobjs=None, select=None, parent=None):
        """Init."""
        CombineObjects.__init__(self, ConnectObj, cobjs, select, parent)<|MERGE_RESOLUTION|>--- conflicted
+++ resolved
@@ -166,19 +166,7 @@
 
     def _build_line(self):
         """Build the connectivity line."""
-<<<<<<< HEAD
         pos, edges = self._pos, self._edges
-=======
-        if np.all(self._edges.mask):
-            logger.error("There's no connectivity links to display")
-            return None
-        # Build the line position (consecutive segments):
-        nnz_x, nnz_y = np.where(~self._edges.mask)
-        indices = np.c_[nnz_x, nnz_y].flatten()
-        line_pos = self._pos[indices, :]
-        logger.info("    %i connectivity links displayed" % len(indices))
-
->>>>>>> 364c608b
         # Color either edges or nodes :
         logger.info("    %s coloring method for connectivity" % self._color_by)
         # Switch between coloring method :
